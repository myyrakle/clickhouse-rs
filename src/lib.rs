#![doc = include_str!("../README.md")]
#![cfg_attr(docsrs, feature(doc_cfg))]
#![cfg_attr(docsrs, feature(doc_auto_cfg))]

#[macro_use]
extern crate static_assertions;

pub use self::{compression::Compression, row::Row, row::RowKind};
use self::{error::Result, http_client::HttpClient};
pub use clickhouse_derive::Row;
use std::{collections::HashMap, fmt::Display, sync::Arc};

pub mod error;
pub mod insert;
#[cfg(feature = "inserter")]
pub mod inserter;
pub mod query;
pub mod serde;
pub mod sql;
#[cfg(feature = "test-util")]
pub mod test;

mod bytes_ext;
mod compression;
mod cursors;
mod headers;
mod http_client;
mod request_body;
mod response;
mod row;
mod row_metadata;
mod rowbinary;
#[cfg(feature = "inserter")]
mod ticks;

/// A client containing HTTP pool.
#[derive(Clone)]
pub struct Client {
    http: Arc<dyn HttpClient>,

    url: String,
    database: Option<String>,
    authentication: Authentication,
    compression: Compression,
    options: HashMap<String, String>,
    headers: HashMap<String, String>,
    products_info: Vec<ProductInfo>,
    validation: bool,

    #[cfg(feature = "test-util")]
    mocked: bool,
}

#[derive(Clone)]
struct ProductInfo {
    name: String,
    version: String,
}

impl Display for ProductInfo {
    fn fmt(&self, f: &mut std::fmt::Formatter<'_>) -> std::fmt::Result {
        write!(f, "{}/{}", self.name, self.version)
    }
}

#[derive(Clone, Debug, PartialEq)]
pub(crate) enum Authentication {
    Credentials {
        user: Option<String>,
        password: Option<String>,
    },
    Jwt {
        access_token: String,
    },
}

impl Default for Authentication {
    fn default() -> Self {
        Self::Credentials {
            user: None,
            password: None,
        }
    }
}

impl Default for Client {
    fn default() -> Self {
        Self::with_http_client(http_client::default())
    }
}

impl Client {
    /// Creates a new client with a specified underlying HTTP client.
    ///
    /// See `HttpClient` for details.
    pub fn with_http_client(client: impl HttpClient) -> Self {
        Self {
            http: Arc::new(client),
            url: String::new(),
            database: None,
            authentication: Authentication::default(),
            compression: Compression::default(),
            options: HashMap::new(),
            headers: HashMap::new(),
            products_info: Vec::default(),
            validation: true,
            #[cfg(feature = "test-util")]
            mocked: false,
        }
    }

    /// Specifies ClickHouse's url. Should point to HTTP endpoint.
    ///
    /// # Examples
    /// ```
    /// # use clickhouse::Client;
    /// let client = Client::default().with_url("http://localhost:8123");
    /// ```
    pub fn with_url(mut self, url: impl Into<String>) -> Self {
        self.url = url.into();
        self
    }

    /// Specifies a database name.
    ///
    /// # Examples
    /// ```
    /// # use clickhouse::Client;
    /// let client = Client::default().with_database("test");
    /// ```
    pub fn with_database(mut self, database: impl Into<String>) -> Self {
        self.database = Some(database.into());
        self
    }

    /// Specifies a user.
    ///
    /// # Panics
    /// If called after [`Client::with_access_token`].
    ///
    /// # Examples
    /// ```
    /// # use clickhouse::Client;
    /// let client = Client::default().with_user("test");
    /// ```
    pub fn with_user(mut self, user: impl Into<String>) -> Self {
        match self.authentication {
            Authentication::Jwt { .. } => {
                panic!("`user` cannot be set together with `access_token`");
            }
            Authentication::Credentials { password, .. } => {
                self.authentication = Authentication::Credentials {
                    user: Some(user.into()),
                    password,
                };
            }
        }
        self
    }

    /// Specifies a password.
    ///
    /// # Panics
    /// If called after [`Client::with_access_token`].
    ///
    /// # Examples
    /// ```
    /// # use clickhouse::Client;
    /// let client = Client::default().with_password("secret");
    /// ```
    pub fn with_password(mut self, password: impl Into<String>) -> Self {
        match self.authentication {
            Authentication::Jwt { .. } => {
                panic!("`password` cannot be set together with `access_token`");
            }
            Authentication::Credentials { user, .. } => {
                self.authentication = Authentication::Credentials {
                    user,
                    password: Some(password.into()),
                };
            }
        }
        self
    }

    /// A JWT access token to authenticate with ClickHouse.
    /// JWT token authentication is supported in ClickHouse Cloud only.
    /// Should not be called after [`Client::with_user`] or
    /// [`Client::with_password`].
    ///
    /// # Panics
    /// If called after [`Client::with_user`] or [`Client::with_password`].
    ///
    /// # Examples
    /// ```
    /// # use clickhouse::Client;
    /// let client = Client::default().with_access_token("jwt");
    /// ```
    pub fn with_access_token(mut self, access_token: impl Into<String>) -> Self {
        match self.authentication {
            Authentication::Credentials { user, password }
                if user.is_some() || password.is_some() =>
            {
                panic!("`access_token` cannot be set together with `user` or `password`");
            }
            _ => {
                self.authentication = Authentication::Jwt {
                    access_token: access_token.into(),
                }
            }
        }
        self
    }

    /// Specifies a compression mode. See [`Compression`] for details.
    /// By default, `Lz4` is used.
    ///
    /// # Examples
    /// ```
    /// # use clickhouse::{Client, Compression};
    /// # #[cfg(feature = "lz4")]
    /// let client = Client::default().with_compression(Compression::Lz4);
    /// ```
    pub fn with_compression(mut self, compression: Compression) -> Self {
        self.compression = compression;
        self
    }

    /// Used to specify options that will be passed to all queries.
    ///
    /// # Example
    /// ```
    /// # use clickhouse::Client;
    /// Client::default().with_option("allow_nondeterministic_mutations", "1");
    /// ```
    pub fn with_option(mut self, name: impl Into<String>, value: impl Into<String>) -> Self {
        self.options.insert(name.into(), value.into());
        self
    }

    /// Used to specify a header that will be passed to all queries.
    ///
    /// # Example
    /// ```
    /// # use clickhouse::Client;
    /// Client::default().with_header("Cookie", "A=1");
    /// ```
    pub fn with_header(mut self, name: impl Into<String>, value: impl Into<String>) -> Self {
        self.headers.insert(name.into(), value.into());
        self
    }

    /// Specifies the product name and version that will be included
    /// in the default User-Agent header. Multiple products are supported.
    /// This could be useful for the applications built on top of this client.
    ///
    /// # Examples
    ///
    /// Sample default User-Agent header:
    ///
    /// ```plaintext
    /// clickhouse-rs/0.12.2 (lv:rust/1.67.0, os:macos)
    /// ```
    ///
    /// Sample User-Agent with a single product information:
    ///
    /// ```
    /// # use clickhouse::Client;
    /// let client = Client::default().with_product_info("MyDataSource", "v1.0.0");
    /// ```
    ///
    /// ```plaintext
    /// MyDataSource/v1.0.0 clickhouse-rs/0.12.2 (lv:rust/1.67.0, os:macos)
    /// ```
    ///
    /// Sample User-Agent with multiple products information
    /// (NB: the products are added in the reverse order of
    /// [`Client::with_product_info`] calls, which could be useful to add
    /// higher abstraction layers first):
    ///
    /// ```
    /// # use clickhouse::Client;
    /// let client = Client::default()
    ///     .with_product_info("MyDataSource", "v1.0.0")
    ///     .with_product_info("MyApp", "0.0.1");
    /// ```
    ///
    /// ```plaintext
    /// MyApp/0.0.1 MyDataSource/v1.0.0 clickhouse-rs/0.12.2 (lv:rust/1.67.0, os:macos)
    /// ```
    pub fn with_product_info(
        mut self,
        product_name: impl Into<String>,
        product_version: impl Into<String>,
    ) -> Self {
        self.products_info.push(ProductInfo {
            name: product_name.into(),
            version: product_version.into(),
        });
        self
    }

    /// Starts a new INSERT statement.
    ///
    /// # Panics
    /// If `T` has unnamed fields, e.g. tuples.
    pub fn insert<T: Row>(&self, table: &str) -> Result<insert::Insert<T>> {
        insert::Insert::new(self, table)
    }

    /// Creates an inserter to perform multiple INSERTs.
    #[cfg(feature = "inserter")]
    pub fn inserter<T: Row>(&self, table: &str) -> Result<inserter::Inserter<T>> {
        inserter::Inserter::new(self, table)
    }

    /// Starts a new SELECT/DDL query.
    pub fn query(&self, query: &str) -> query::Query {
        query::Query::new(self, query)
    }

<<<<<<< HEAD
    /// Starts a new WATCH query.
    ///
    /// The `query` can be either the table name or a SELECT query.
    /// In the second case, a new LV table is created.
    #[cfg(feature = "watch")]
    pub fn watch(&self, query: &str) -> watch::Watch {
        watch::Watch::new(self, query)
    }

    /// Enables or disables [`Row`] data types validation against the database schema
    /// at the cost of performance. Validation is enabled by default, and in this mode,
    /// the client will use `RowBinaryWithNamesAndTypes` format.
    ///
    /// If you are looking to maximize performance, you could disable validation using this method.
    /// When validation is disabled, the client switches to `RowBinary` format usage instead.
    ///
    /// The downside with plain `RowBinary` is that instead of clearer error messages,
    /// a mismatch between [`Row`] and database schema will result
    /// in a [`error::Error::NotEnoughData`] error without specific details.
    ///
    /// However, depending on the dataset, there might be x1.1 to x3 performance improvement,
    /// but that highly depends on the shape and volume of the dataset.
    ///
    /// It is always recommended to measure the performance impact of validation
    /// in your specific use case. Additionally, writing smoke tests to ensure that
    /// the row types match the ClickHouse schema is highly recommended,
    /// if you plan to disable validation in your application.
    pub fn with_validation(mut self, enabled: bool) -> Self {
        self.validation = enabled;
        self
    }

    /// Used internally to check if the validation mode is enabled,
    /// as it takes into account the `test-util` feature flag.
    #[inline]
    pub(crate) fn get_validation(&self) -> bool {
        #[cfg(feature = "test-util")]
        if self.mocked {
            return false;
        }
        self.validation
    }

=======
>>>>>>> 69c3e7a0
    /// Used internally to modify the options map of an _already cloned_
    /// [`Client`] instance.
    pub(crate) fn add_option(&mut self, name: impl Into<String>, value: impl Into<String>) {
        self.options.insert(name.into(), value.into());
    }

    /// Use a mock server for testing purposes.
    ///
    /// # Note
    ///
    /// The client will always use `RowBinary` format instead of `RowBinaryWithNamesAndTypes`,
    /// as otherwise it'd be required to provide RBWNAT header in the mocks,
    /// which is pointless in that kind of tests.
    #[cfg(feature = "test-util")]
    pub fn with_mock(mut self, mock: &test::Mock) -> Self {
        self.url = mock.url().to_string();
        self.mocked = true;
        self
    }
}

/// This is a private API exported only for internal purposes.
/// Do not use it in your code directly, it doesn't follow semver.
#[doc(hidden)]
pub mod _priv {
    #[cfg(feature = "lz4")]
    pub fn lz4_compress(uncompressed: &[u8]) -> super::Result<bytes::Bytes> {
        crate::compression::lz4::compress(uncompressed)
    }
}

#[cfg(test)]
mod client_tests {
    use crate::{Authentication, Client};

    #[test]
    fn it_can_use_credentials_auth() {
        assert_eq!(
            Client::default()
                .with_user("bob")
                .with_password("secret")
                .authentication,
            Authentication::Credentials {
                user: Some("bob".into()),
                password: Some("secret".into()),
            }
        );
    }

    #[test]
    fn it_can_use_credentials_auth_user_only() {
        assert_eq!(
            Client::default().with_user("alice").authentication,
            Authentication::Credentials {
                user: Some("alice".into()),
                password: None,
            }
        );
    }

    #[test]
    fn it_can_use_credentials_auth_password_only() {
        assert_eq!(
            Client::default().with_password("secret").authentication,
            Authentication::Credentials {
                user: None,
                password: Some("secret".into()),
            }
        );
    }

    #[test]
    fn it_can_override_credentials_auth() {
        assert_eq!(
            Client::default()
                .with_user("bob")
                .with_password("secret")
                .with_user("alice")
                .with_password("something_else")
                .authentication,
            Authentication::Credentials {
                user: Some("alice".into()),
                password: Some("something_else".into()),
            }
        );
    }

    #[test]
    fn it_can_use_jwt_auth() {
        assert_eq!(
            Client::default().with_access_token("my_jwt").authentication,
            Authentication::Jwt {
                access_token: "my_jwt".into(),
            }
        );
    }

    #[test]
    fn it_can_override_jwt_auth() {
        assert_eq!(
            Client::default()
                .with_access_token("my_jwt")
                .with_access_token("my_jwt_2")
                .authentication,
            Authentication::Jwt {
                access_token: "my_jwt_2".into(),
            }
        );
    }

    #[test]
    #[should_panic(expected = "`access_token` cannot be set together with `user` or `password`")]
    fn it_cannot_use_jwt_after_with_user() {
        let _ = Client::default()
            .with_user("bob")
            .with_access_token("my_jwt");
    }

    #[test]
    #[should_panic(expected = "`access_token` cannot be set together with `user` or `password`")]
    fn it_cannot_use_jwt_after_with_password() {
        let _ = Client::default()
            .with_password("secret")
            .with_access_token("my_jwt");
    }

    #[test]
    #[should_panic(expected = "`access_token` cannot be set together with `user` or `password`")]
    fn it_cannot_use_jwt_after_both_with_user_and_with_password() {
        let _ = Client::default()
            .with_user("alice")
            .with_password("secret")
            .with_access_token("my_jwt");
    }

    #[test]
    #[should_panic(expected = "`user` cannot be set together with `access_token`")]
    fn it_cannot_use_with_user_after_jwt() {
        let _ = Client::default()
            .with_access_token("my_jwt")
            .with_user("alice");
    }

    #[test]
    #[should_panic(expected = "`password` cannot be set together with `access_token`")]
    fn it_cannot_use_with_password_after_jwt() {
        let _ = Client::default()
            .with_access_token("my_jwt")
            .with_password("secret");
    }

    #[test]
    fn it_sets_validation_mode() {
        let client = Client::default();
        assert!(client.validation);
        let client = client.with_validation(false);
        assert!(!client.validation);
        let client = client.with_validation(true);
        assert!(client.validation);
    }
}<|MERGE_RESOLUTION|>--- conflicted
+++ resolved
@@ -319,16 +319,6 @@
         query::Query::new(self, query)
     }
 
-<<<<<<< HEAD
-    /// Starts a new WATCH query.
-    ///
-    /// The `query` can be either the table name or a SELECT query.
-    /// In the second case, a new LV table is created.
-    #[cfg(feature = "watch")]
-    pub fn watch(&self, query: &str) -> watch::Watch {
-        watch::Watch::new(self, query)
-    }
-
     /// Enables or disables [`Row`] data types validation against the database schema
     /// at the cost of performance. Validation is enabled by default, and in this mode,
     /// the client will use `RowBinaryWithNamesAndTypes` format.
@@ -363,8 +353,6 @@
         self.validation
     }
 
-=======
->>>>>>> 69c3e7a0
     /// Used internally to modify the options map of an _already cloned_
     /// [`Client`] instance.
     pub(crate) fn add_option(&mut self, name: impl Into<String>, value: impl Into<String>) {
