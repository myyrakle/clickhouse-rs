--- conflicted
+++ resolved
@@ -40,11 +40,7 @@
         ipv6_opt: Some(Ipv6Addr::new(0x2001, 0xdb8, 0, 0, 0, 0xafc8, 0x10, 0x1)),
     };
 
-<<<<<<< HEAD
-    let mut insert = client.insert("test").await.unwrap();
-=======
-    let mut insert = client.insert::<MyRow>("test").unwrap();
->>>>>>> c48caa3f
+    let mut insert = client.insert::<MyRow>("test").await.unwrap();
     insert.write(&original_row).await.unwrap();
     insert.end().await.unwrap();
 
