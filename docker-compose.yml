name: clickhouse-rs
services:
  clickhouse:
<<<<<<< HEAD
    image: 'clickhouse/clickhouse-server:${CLICKHOUSE_VERSION-24.10-alpine}'
    container_name: clickhouse-rs-clickhouse-server
=======
    image: 'clickhouse/clickhouse-server:${CLICKHOUSE_VERSION-latest-alpine}'
    container_name: 'clickhouse-rs-clickhouse-server'
    environment:
      CLICKHOUSE_SKIP_USER_SETUP: 1
>>>>>>> 69c3e7a0
    ports:
      - '8123:8123'
      - '9000:9000'
    ulimits:
      nofile:
        soft: 262144
        hard: 262144
    volumes:
      - './.docker/clickhouse/single_node/config.xml:/etc/clickhouse-server/config.xml'
      - './.docker/clickhouse/users.xml:/etc/clickhouse-server/users.xml'<|MERGE_RESOLUTION|>--- conflicted
+++ resolved
@@ -1,15 +1,8 @@
 name: clickhouse-rs
 services:
   clickhouse:
-<<<<<<< HEAD
-    image: 'clickhouse/clickhouse-server:${CLICKHOUSE_VERSION-24.10-alpine}'
-    container_name: clickhouse-rs-clickhouse-server
-=======
     image: 'clickhouse/clickhouse-server:${CLICKHOUSE_VERSION-latest-alpine}'
     container_name: 'clickhouse-rs-clickhouse-server'
-    environment:
-      CLICKHOUSE_SKIP_USER_SETUP: 1
->>>>>>> 69c3e7a0
     ports:
       - '8123:8123'
       - '9000:9000'
