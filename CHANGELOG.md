# Changelog
All notable changes to this project will be documented in this file.

The format is based on [Keep a Changelog](https://keepachangelog.com/en/1.1.0/),
and this project adheres to [Semantic Versioning](https://semver.org/spec/v2.0.0.html).

<!-- next-header -->

## [Unreleased] - ReleaseDate

<<<<<<< HEAD
### Breaking Changes

- query: `RowBinaryWithNamesAndTypes` is now used by default for query results. This may cause panics if the row struct
  definition does not match the database schema. Use `Client::with_validation(false)` to revert to the previous behavior
  which uses plain `RowBinary` format for fetching rows. ([#221])
- query: due to `RowBinaryWithNamesAndTypes` format usage, there might be an impact on fetch performance, which largely
  depends on how the dataset is defined. If you experience performance issues, consider disabling validation by using
  `Client::with_validation(false)`.
- mock: when using `test-util` feature, it is now required to use `Client::with_mock(&mock)` to set up the mock server,
  so it properly handles the response format and automatically disables parsing `RowBinaryWithNamesAndTypes` header
  parsing and validation. Additionally, it is not required to call `with_url` explicitly.
  See the [updated example](./examples/mock.rs).

### Added

- client: added `Client::with_validation` builder method. Validation is enabled by default, meaning that
  `RowBinaryWithNamesAndTypes` format will be used to fetch rows from the database. If validation is disabled,
  `RowBinary` format will be used, similarly to the previous versions. ([#221]).
- types: a new crate `clickhouse-types` was added to the project workspace. This crate is required for
  `RowBinaryWithNamesAndTypes` struct definition validation, as it contains ClickHouse data types AST, as well as
  functions and utilities to parse the types out of the ClickHouse server response. ([#221]).

[#221]: https://github.com/ClickHouse/clickhouse-rs/pull/221
=======
### Removed
- **BREAKING** watch: `Client::watch()` API is removed ([#245]).
- **BREAKING** mock: `watch()` and `watch_only_events()` are removed ([#245]).

[#245]: https://github.com/ClickHouse/clickhouse-rs/pull/245
>>>>>>> 69c3e7a0

## [0.13.3] - 2025-05-29
### Added
- client: added `Client::with_access_token` to support JWT authentication ClickHouse Cloud feature ([#215]).
- Identifier: added `Copy` and `Clone` derive ([#224]).

### Fixed
- query/cursor: detect more deferred errors ([#220]).
- query/bind: fixed `i128`/`u128` SQL serialization ([#209]).

[#209]: https://github.com/ClickHouse/clickhouse-rs/pull/209
[#215]: https://github.com/ClickHouse/clickhouse-rs/pull/215
[#220]: https://github.com/ClickHouse/clickhouse-rs/pull/220
[#224]: https://github.com/ClickHouse/clickhouse-rs/pull/224

## [0.13.2] - 2025-03-12
### Added
- query: added `Query::with_param` to support server-side parameters binding ([#159])
- derive: added [Variant data type](https://clickhouse.com/docs/en/sql-reference/data-types/variant) support ([#170]).
- query: added `Query::fetch_bytes` that allows streaming data in an arbitrary format ([#182])
- serde: added support for [chrono](https://docs.rs/chrono/latest/chrono/) ([#188])

### Changed
- MSRV is now 1.73 due to changes in `bstr` and `hyper-rustls` dependencies ([#180]).

### Fixed
- query/cursor: return `NotEnoughData` if a row is unparsed when the stream ends ([#185]).

[#159]: https://github.com/ClickHouse/clickhouse-rs/pull/159
[#170]: https://github.com/ClickHouse/clickhouse-rs/pull/170
[#180]: https://github.com/ClickHouse/clickhouse-rs/pull/180
[#182]: https://github.com/ClickHouse/clickhouse-rs/pull/182
[#185]: https://github.com/ClickHouse/clickhouse-rs/pull/185
[#188]: https://github.com/ClickHouse/clickhouse-rs/pull/188

## [0.13.1] - 2024-10-21
### Added
- query/cursor: add `RowCursor::{decoded_bytes,received_bytes}` methods ([#169]).

### Changed
- query/cursor: improve performance of `RowCursor::next()` ([#169]).

### Fixed
- mock: work with the advanced time via `tokio::time::advance()` ([#165]).

[#165]: https://github.com/ClickHouse/clickhouse-rs/pull/165
[#169]: https://github.com/ClickHouse/clickhouse-rs/pull/169

## [0.13.0] - 2024-09-27
### Added
- query: add `Query::sql_display()` ([#155]).
- client: add `Client::with_product_info()` ([#135]).
- client: add the `User-Agent` header to all requests ([#135]).

### Changed
- MSRV is now 1.70 due to changes in [hyper-rustls v0.27.3].
- tls: revise HTTPS-related features, see README for details ([#140],[#141],[#156]).
- query: support `??` for escaping the `?` symbol in SQL ([#154]).

### Fixed
- insert: don't panic on empty inserts ([#139]).
- uuid: serialization in human-readable formats ([#76]).

[#76]: https://github.com/ClickHouse/clickhouse-rs/pull/76
[#135]: https://github.com/ClickHouse/clickhouse-rs/pull/135
[#139]: https://github.com/ClickHouse/clickhouse-rs/pull/139
[#140]: https://github.com/ClickHouse/clickhouse-rs/pull/140
[#141]: https://github.com/ClickHouse/clickhouse-rs/pull/141
[#154]: https://github.com/ClickHouse/clickhouse-rs/pull/154
[#155]: https://github.com/ClickHouse/clickhouse-rs/pull/155
[#156]: https://github.com/ClickHouse/clickhouse-rs/pull/156
[hyper-rustls v0.27.3]: https://github.com/rustls/hyper-rustls/releases/tag/v%2F0.27.3

## [0.12.2] - 2024-08-20
### Changed
- Now this crate is pure Rust, no more C/C++ dependencies.
- insert: increase max size of frames to improve throughput ([#130]).
- compression: replace `lz4` sys binding with `lz4-flex` (pure Rust).
- compression: replace `clickhouse-rs-cityhash-sys` sys binding with `cityhash-rs` (pure Rust) ([#107]).

### Deprecated
- compression: `Compression::Lz4Hc` is deprecated and becomes an alias to `Compression::Lz4`.

[#130]: https://github.com/ClickHouse/clickhouse-rs/issues/130
[#107]: https://github.com/ClickHouse/clickhouse-rs/issues/107

## [0.12.1] - 2024-08-07
### Added
- query/bind: support `Option` in `query.bind(arg)` ([#119], [#120]).
- client: `Client::with_header()` to provide custom headers ([#98], [#108]).
- query: added `Query::with_option()` similar to `Client::with_option()` ([#123]).
- insert: added `Insert::with_option()` similar to `Client::with_option()` ([#123]).
- inserter: added `Inserter::with_option()` similar to `Client::with_option()` ([#123]).

### Changed
- insert: the outgoing request is now created after the first `Insert::write` call instead of `Insert::new` ([#123]).

[#123]: https://github.com/ClickHouse/clickhouse-rs/pull/123
[#120]: https://github.com/ClickHouse/clickhouse-rs/pull/120
[#119]: https://github.com/ClickHouse/clickhouse-rs/issues/119
[#108]: https://github.com/ClickHouse/clickhouse-rs/pull/108
[#98]: https://github.com/ClickHouse/clickhouse-rs/issues/98

## [0.12.0] - 2024-07-16
### Added
- derive: support `serde::skip_deserializing` ([#83]).
- insert: apply options set on the client ([#90]).
- inserter: can be limited by size, see `Inserter::with_max_bytes()`.
- inserter: `Inserter::pending()` to get stats about still being inserted data.
- inserter: `Inserter::force_commit()` to commit and insert immediately.
- mock: impl `Default` instance for `Mock`.

### Changed
- **BREAKING** bump MSRV to 1.67.
- **BREAKING** replace the `tls` feature with `native-tls` and `rustls-tls` that must be enabled explicitly now.
- **BREAKING** http: `HttpClient` API is changed due to moving to hyper v1.
- **BREAKING** inserter: move under the `inserter` feature.
- **BREAKING** inserter: there is no default limits anymore.
- **BREAKING** inserter: `Inserter::write` is synchronous now.
- **BREAKING** inserter: rename `entries` to `rows`.
- **BREAKING** drop the `wa-37420` feature.
- **BREAKING** remove deprecated items.
- **BREAKING** mock: `provide()`, `watch()` and `watch_only_events()` now accept iterators instead of streams.
- inserter: improve performance of time measurements by using `quanta`.
- inserter: improve performance if the time limit isn't used.
- derive: move to syn v2.
- mock: return a request if no handler is installed ([#89], [#91]).

### Fixed
- watch: support a new syntax.
- uuid: possible unsoundness.
- query: avoid panics during `Query::bind()` calls ([#103]).

[#103]: https://github.com/ClickHouse/clickhouse-rs/issues/103
[#102]: https://github.com/ClickHouse/clickhouse-rs/pull/102
[#91]: https://github.com/ClickHouse/clickhouse-rs/pull/91
[#90]: https://github.com/ClickHouse/clickhouse-rs/pull/90
[#89]: https://github.com/ClickHouse/clickhouse-rs/issues/89
[#83]: https://github.com/ClickHouse/clickhouse-rs/pull/83

## [0.11.6] - 2023-09-27
### Fixed
- client: accept HTTPs urls if `tls` feature is enabled ([#58]).

[#58]: https://github.com/ClickHouse/clickhouse-rs/issues/56

## [0.11.5] - 2023-06-12
### Changed
- inserter: start new insert only when the first row is provided ([#68], [#70]).

[#70]: https://github.com/ClickHouse/clickhouse-rs/pull/70
[#68]: https://github.com/ClickHouse/clickhouse-rs/pull/68

## [0.11.4] - 2023-05-14
### Added
- query: `Query::fetch_optional()`.

### Changed
- query: increase performance up to 40%.

## [0.11.3] - 2023-02-19
### Added
- client: support HTTPS ([#54]).

### Changed
- query: improve throughput (~8%).

### Fixed
- cursor: handle errors sent at the end of a response ([#56]).

[#56]: https://github.com/ClickHouse/clickhouse-rs/issues/56
[#54]: https://github.com/ClickHouse/clickhouse-rs/pull/54

## [0.11.2] - 2023-01-03
### Added
- insert: `with_timeouts` to manage timeouts.
- inserter: `with_timeouts` and `set_timeouts` to manage timeouts.

### Changed
- insert: improve throughput (~30%).
- inserter: set a default value of `max_entries` to 500_000.

## [0.11.1] - 2022-11-25
### Added
- ipv4: `serde::ipv4` for ser/de the `IPv4` type to/from `Ipv4Addr`. Note that `IPv6` requires no annotations.
- time: `serde::time::datetime(64)` for ser/de the [`time::OffsetDateTime`] type to/from `DateTime` and `DateTime64`.
- time: `serde::time::date(32)` for ser/de the [`time::Date`] type to/from `Date` and `Date32`.
- serde: add `::option` variants to support `Option<_>`.

### Changed
- uuid: move to the `serde` submodule.

[`time::OffsetDateTime`]: https://docs.rs/time/latest/time/struct.OffsetDateTime.html
[`time::Date`]: https://docs.rs/time/latest/time/struct.Date.html

## [0.11.0] - 2022-11-10
### Added
- compression: implement Lz4/Lz4Hc compression modes for `INSERT`s ([#39]).
- insert: the `wa-37420` feature to avoid [ClickHouse#37420].
- inserter: new method `Inserter::time_left()`.
- uuid: the `uuid` feature and a corresponding module to ser/de [`uuid::Uuid`] ([#26]).

### Changed
- **BREAKING** decompression: HTTP compression (gzip, zlib and brotli) isn't available anymore, only Lz4.
- inserter: skip timer ticks if `INSERT` is too long ([#20]).

[#39]: https://github.com/ClickHouse/clickhouse-rs/issues/39
[#26]: https://github.com/ClickHouse/clickhouse-rs/issues/26
[#20]: https://github.com/ClickHouse/clickhouse-rs/issues/20
[ClickHouse#37420]: https://github.com/ClickHouse/ClickHouse/issues/37420
[`uuid::Uuid`]: https://docs.rs/uuid/latest/uuid/struct.Uuid.html

## [0.10.0] - 2022-01-18
### Added
- client: `Client::with_http_client` to use custom `hyper::Client`, e.g. for https ([#27]).

### Changed
- watch: run `WATCH` queries with `max_execution_time=0`.
- bind: implement `Bind` for all `Serialize` instances ([#33]).

### Fixed
- Implement `Primitive` for `f64` ([#31]).

[#33]: https://github.com/ClickHouse/clickhouse-rs/issues/33
[#31]: https://github.com/ClickHouse/clickhouse-rs/issues/31
[#27]: https://github.com/ClickHouse/clickhouse-rs/pull/27

## [0.9.3] - 2021-12-21
### Added
- Implement `Primitive` for `f64` and `f32` ([#29]).

### Fixed
- Reset quantities on errors to support reusing `Inserter` after errors ([#30]).

[#30]: https://github.com/ClickHouse/clickhouse-rs/pull/30
[#29]: https://github.com/ClickHouse/clickhouse-rs/issues/29

## [0.9.2] - 2021-11-01
### Changed
- HTTP Keep-alive timeout is restricted to 2s explicitly.

### Fixed
- watch: make a cursor cancellation safe.

## [0.9.1] - 2021-10-25
### Added
- mock: add `record_ddl` handler to test DDL queries.
- mock: add `watch` and `watch_only_events` handlers to test WATCH queries.

## [0.9.0] - 2021-10-25
### Fixed
- query: support borrowed long strings ([#22]).
- query: read the whole response of DDL queries.

### Changed
- **BREAKING**: watch: require the `watch` feature.
- **BREAKING**: watch: only struct rows are allowed because JSON requires names.
- query: queries with invalid URLs fail with `Error::InvalidParams`.
- watch: use `JSONEachRowWithProgress` because of [ClickHouse#22996] ([#23]).

[#23]: https://github.com/ClickHouse/clickhouse-rs/issues/23
[#22]: https://github.com/ClickHouse/clickhouse-rs/issues/22
[ClickHouse#22996]: https://github.com/ClickHouse/ClickHouse/issues/22996

## [0.8.1] - 2021-08-26
### Fixed
- Support `?` inside bound arguments ([#18]).
- Use the `POST` method if a query is bigger than 8KiB ([#19]).

[#19]: https://github.com/ClickHouse/clickhouse-rs/issues/19
[#18]: https://github.com/ClickHouse/clickhouse-rs/issues/18

## [0.8.0] - 2021-07-28
### Fixed
- `RowBinarySerializer::is_human_readable()` returns `false`.

## [0.7.2] - 2021-05-07
### Added
- `Watch::refresh()` to specify `REFRESH` clause.

### Fixed
- `derive(Row)`: handle raw identifiers.

## [0.7.1] - 2021-06-29
### Fixed
- Get rid of "socket is not connected" errors.

### Changed
- Set TCP keepalive to 60 seconds.

## [0.7.0] - 2021-05-31
### Changed
- Replace `reflection::Reflection` with `clickhouse::Row`. It's enough to implement `Row` for top-level `struct`s only.

### Added
- `#[derive(Row)]`

## [0.6.8] - 2021-05-28
### Fixed
- docs: enable the `doc_cfg` feature.

## [0.6.7] - 2021-05-28
### Fixed
- docs: show features on docs.rs.
- Now `test-util` implies `hyper/server`.

## [0.6.6] - 2021-05-28
### Added
- `test` module (available with the `test-util` feature).
- `#[must_use]` for `Query`, `Watch`, `Insert` and `Inserter`.

## [0.6.5] - 2021-05-24
### Added
- `&String` values binding to SQL queries.

## [0.6.4] - 2021-05-14
### Fixed
- Depend explicitly on `tokio/macros`.

## [0.6.3] - 2021-05-11
### Added
- Support for `bool` values storage ([#9]).
- `array`s' binding to SQL queries — useful at `IN` operators, etc ([#9]).
- `String` values binding to SQL queries ([#9]).
- `Query::fetch_all()`
- `sql::Identifier`

### Changed
- Expose `query::Bind` ([#11]).
- Deprecate `Compression::encoding()`.

[#11]: https://github.com/ClickHouse/clickhouse-rs/pull/9
[#9]: https://github.com/ClickHouse/clickhouse-rs/pull/9

## [0.6.2] - 2021-04-12
### Fixed
- watch: bind fileds of the type param.

## [0.6.1] - 2021-04-09
### Fixed
- compression: decompress error messages ([#7]).

[#7]: https://github.com/ClickHouse/clickhouse-rs/pull/7

## [0.6.0] - 2021-03-24
### Changed
- Use tokio v1, hyper v0.14, bytes v1.

## [0.5.1] - 2020-11-22
### Added
- decompression: lz4.

## [0.5.0] - 2020-11-19
### Added
- decompression: gzip, zlib and brotli.

## [0.4.0] - 2020-11-17
### Added
- `Query::fetch_one()`, `Watch::fetch_one()`.
- `Query::fetch()` as a replacement for `Query::rows()`.
- `Watch::fetch()` as a replacement for `Watch::rows()`.
- `Watch::only_events().fetch()` as a replacement for `Watch::events()`.

### Changed
- `Error` is `StdError + Send + Sync + 'static` now.

## [0.3.0] - 2020-10-28
### Added
- Expose cursors (`query::RowCursor`, `watch::{RowCursor, EventCursor}`).

## [0.2.0] - 2020-10-14
### Added
- `Client::inserter()` for infinite inserting into tables.
- `Client::watch()` for `LIVE VIEW` related queries.

### Changed
- Renamed `Query::fetch()` to `Query::rows()`.
- Use `GET` requests for `SELECT` statements.

## [0.1.0] - 2020-10-14
### Added
- Support basic types.
- `Client::insert()` for inserting into tables.
- `Client::query()` for selecting from tables and DDL statements.

<!-- next-url -->
[Unreleased]: https://github.com/ClickHouse/clickhouse-rs/compare/v0.13.3...HEAD
[0.13.3]: https://github.com/ClickHouse/clickhouse-rs/compare/v0.13.2...v0.13.3
[0.13.2]: https://github.com/ClickHouse/clickhouse-rs/compare/v0.13.1...v0.13.2
[0.13.1]: https://github.com/ClickHouse/clickhouse-rs/compare/v0.13.0...v0.13.1
[0.13.0]: https://github.com/ClickHouse/clickhouse-rs/compare/v0.12.2...v0.13.0
[0.12.2]: https://github.com/ClickHouse/clickhouse-rs/compare/v0.12.1...v0.12.2
[0.12.1]: https://github.com/ClickHouse/clickhouse-rs/compare/v0.12.0...v0.12.1
[0.12.0]: https://github.com/ClickHouse/clickhouse-rs/compare/v0.11.6...v0.12.0
[0.11.6]: https://github.com/ClickHouse/clickhouse-rs/compare/v0.11.5...v0.11.6
[0.11.5]: https://github.com/ClickHouse/clickhouse-rs/compare/v0.11.4...v0.11.5
[0.11.4]: https://github.com/ClickHouse/clickhouse-rs/compare/v0.11.3...v0.11.4
[0.11.3]: https://github.com/ClickHouse/clickhouse-rs/compare/v0.11.2...v0.11.3
[0.11.2]: https://github.com/ClickHouse/clickhouse-rs/compare/v0.11.1...v0.11.2
[0.11.1]: https://github.com/ClickHouse/clickhouse-rs/compare/v0.11.0...v0.11.1
[0.11.0]: https://github.com/ClickHouse/clickhouse-rs/compare/v0.10.0...v0.11.0
[0.10.0]: https://github.com/ClickHouse/clickhouse-rs/compare/v0.9.3...v0.10.0
[0.9.3]: https://github.com/ClickHouse/clickhouse-rs/compare/v0.9.2...v0.9.3
[0.9.2]: https://github.com/ClickHouse/clickhouse-rs/compare/v0.9.1...v0.9.2
[0.9.1]: https://github.com/ClickHouse/clickhouse-rs/compare/v0.9.0...v0.9.1
[0.9.0]: https://github.com/ClickHouse/clickhouse-rs/compare/v0.8.1...v0.9.0
[0.8.1]: https://github.com/ClickHouse/clickhouse-rs/compare/v0.8.0...v0.8.1
[0.8.0]: https://github.com/ClickHouse/clickhouse-rs/compare/v0.7.2...v0.8.0
[0.7.2]: https://github.com/ClickHouse/clickhouse-rs/compare/v0.7.1...v0.7.2
[0.7.1]: https://github.com/ClickHouse/clickhouse-rs/compare/v0.7.0...v0.7.1
[0.7.0]: https://github.com/ClickHouse/clickhouse-rs/compare/v0.6.8...v0.7.0
[0.6.8]: https://github.com/ClickHouse/clickhouse-rs/compare/v0.6.7...v0.6.8
[0.6.7]: https://github.com/ClickHouse/clickhouse-rs/compare/v0.6.6...v0.6.7
[0.6.6]: https://github.com/ClickHouse/clickhouse-rs/compare/v0.6.5...v0.6.6
[0.6.5]: https://github.com/ClickHouse/clickhouse-rs/compare/v0.6.4...v0.6.5
[0.6.4]: https://github.com/ClickHouse/clickhouse-rs/compare/v0.6.3...v0.6.4
[0.6.3]: https://github.com/ClickHouse/clickhouse-rs/compare/v0.6.2...v0.6.3
[0.6.2]: https://github.com/ClickHouse/clickhouse-rs/compare/v0.6.1...v0.6.2
[0.6.1]: https://github.com/ClickHouse/clickhouse-rs/compare/v0.6.0...v0.6.1
[0.6.0]: https://github.com/ClickHouse/clickhouse-rs/compare/v0.5.1...v0.6.0
[0.5.1]: https://github.com/ClickHouse/clickhouse-rs/compare/v0.5.0...v0.5.1
[0.5.0]: https://github.com/ClickHouse/clickhouse-rs/compare/v0.4.0...v0.5.0
[0.4.0]: https://github.com/ClickHouse/clickhouse-rs/compare/v0.3.0...v0.4.0
[0.3.0]: https://github.com/ClickHouse/clickhouse-rs/compare/v0.2.0...v0.3.0
[0.2.0]: https://github.com/ClickHouse/clickhouse-rs/compare/v0.1.0...v0.2.0
[0.1.0]: https://github.com/ClickHouse/clickhouse-rs/releases/tag/v0.1.0<|MERGE_RESOLUTION|>--- conflicted
+++ resolved
@@ -8,16 +8,19 @@
 
 ## [Unreleased] - ReleaseDate
 
-<<<<<<< HEAD
-### Breaking Changes
-
-- query: `RowBinaryWithNamesAndTypes` is now used by default for query results. This may cause panics if the row struct
+### Removed
+- **BREAKING** watch: `Client::watch()` API is removed ([#245]).
+- **BREAKING** mock: `watch()` and `watch_only_events()` are removed ([#245]).
+
+### Changed
+
+- **BREAKING** query: `RowBinaryWithNamesAndTypes` is now used by default for query results. This may cause panics if the row struct
   definition does not match the database schema. Use `Client::with_validation(false)` to revert to the previous behavior
   which uses plain `RowBinary` format for fetching rows. ([#221])
 - query: due to `RowBinaryWithNamesAndTypes` format usage, there might be an impact on fetch performance, which largely
   depends on how the dataset is defined. If you experience performance issues, consider disabling validation by using
   `Client::with_validation(false)`.
-- mock: when using `test-util` feature, it is now required to use `Client::with_mock(&mock)` to set up the mock server,
+- **BREAKING** mock: when using `test-util` feature, it is now required to use `Client::with_mock(&mock)` to set up the mock server,
   so it properly handles the response format and automatically disables parsing `RowBinaryWithNamesAndTypes` header
   parsing and validation. Additionally, it is not required to call `with_url` explicitly.
   See the [updated example](./examples/mock.rs).
@@ -32,13 +35,7 @@
   functions and utilities to parse the types out of the ClickHouse server response. ([#221]).
 
 [#221]: https://github.com/ClickHouse/clickhouse-rs/pull/221
-=======
-### Removed
-- **BREAKING** watch: `Client::watch()` API is removed ([#245]).
-- **BREAKING** mock: `watch()` and `watch_only_events()` are removed ([#245]).
-
 [#245]: https://github.com/ClickHouse/clickhouse-rs/pull/245
->>>>>>> 69c3e7a0
 
 ## [0.13.3] - 2025-05-29
 ### Added
