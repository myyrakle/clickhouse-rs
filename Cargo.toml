--- conflicted
+++ resolved
@@ -77,12 +77,9 @@
 uuid = ["dep:uuid"]
 time = ["dep:time"]
 lz4 = ["dep:lz4_flex", "dep:cityhash-rs"]
-<<<<<<< HEAD
+chrono = ["dep:chrono"]
 futures03 = []
 
-=======
-chrono = ["dep:chrono"]
->>>>>>> c8c65ef0
 ##  TLS
 native-tls = ["dep:hyper-tls"]
 # ext: native-tls-alpn
