--- conflicted
+++ resolved
@@ -50,11 +50,7 @@
         Error = 4,
     }
 
-<<<<<<< HEAD
-    let mut insert = client.insert("event_log").await?;
-=======
-    let mut insert = client.insert::<Event>("event_log")?;
->>>>>>> c48caa3f
+    let mut insert = client.insert::<Event>("event_log").await?;
     insert
         .write(&Event {
             timestamp: now(),
